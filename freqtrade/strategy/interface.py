--- conflicted
+++ resolved
@@ -203,32 +203,19 @@
         return buy, sell
 
     def should_sell(self, trade: Trade, rate: float, date: datetime, buy: bool,
-<<<<<<< HEAD
-                    sell: bool, force_stoploss: float=0) -> SellCheckTuple:
-=======
-                    sell: bool, low: float = None, high: float = None) -> SellCheckTuple:
->>>>>>> a96112f6
+                    sell: bool, low: float = None, high: float = None, force_stoploss: float = 0) -> SellCheckTuple:
         """
         This function evaluate if on the condition required to trigger a sell has been reached
         if the threshold is reached and updates the trade record.
         :return: True if trade should be sold, False otherwise
         """
-<<<<<<< HEAD
-        current_profit = trade.calc_profit_percent(rate)
-        stoplossflag = self.stop_loss_reached(
-            current_rate=rate,
-            trade=trade,
-            current_time=date,
-            current_profit=current_profit,
-            force_stoploss=force_stoploss)
-
-=======
+
         # Set current rate to low for backtesting sell
         current_rate = low or rate
         current_profit = trade.calc_profit_percent(current_rate)
         stoplossflag = self.stop_loss_reached(current_rate=current_rate, trade=trade,
-                                              current_time=date, current_profit=current_profit)
->>>>>>> a96112f6
+                                              current_time=date, current_profit=current_profit,
+                                              force_stoploss=force_stoploss)
         if stoplossflag.sell_flag:
             return stoplossflag
         # Set current rate to low for backtesting sell
