import logging
import sys
from argparse import Namespace
from pathlib import Path
from typing import Any, Dict, List

import arrow

from freqtrade.configuration import Configuration, TimeRange
from freqtrade.configuration.directory_operations import create_userdata_dir
from freqtrade.data.history import refresh_backtest_ohlcv_data
from freqtrade.exchange import available_exchanges
from freqtrade.resolvers import ExchangeResolver
from freqtrade.state import RunMode

logger = logging.getLogger(__name__)


def setup_utils_configuration(args: Namespace, method: RunMode) -> Dict[str, Any]:
    """
    Prepare the configuration for utils subcommands
    :param args: Cli args from Arguments()
    :return: Configuration
    """
    configuration = Configuration(args, method)
    config = configuration.get_config()

    config['exchange']['dry_run'] = True
    # Ensure we do not use Exchange credentials
    config['exchange']['key'] = ''
    config['exchange']['secret'] = ''

    return config


def start_list_exchanges(args: Namespace) -> None:
    """
    Print available exchanges
    :param args: Cli args from Arguments()
    :return: None
    """

    if args.print_one_column:
        print('\n'.join(available_exchanges()))
    else:
        print(f"Exchanges supported by ccxt and available for Freqtrade: "
              f"{', '.join(available_exchanges())}")


def start_create_userdir(args: Namespace) -> None:
    """
    Create "user_data" directory to contain user data strategies, hyperopts, ...)
    :param args: Cli args from Arguments()
    :return: None
    """
    if "user_data_dir" in args and args.user_data_dir:
        create_userdata_dir(args.user_data_dir, create_dir=True)
    else:
        logger.warning("`create-userdir` requires --userdir to be set.")
        sys.exit(1)


def start_download_data(args: Namespace) -> None:
    """
    Download data (former download_backtest_data.py script)
    """
    config = setup_utils_configuration(args, RunMode.OTHER)

    timerange = TimeRange()
    if 'days' in config:
        time_since = arrow.utcnow().shift(days=-config['days']).strftime("%Y%m%d")
        timerange = TimeRange.parse_timerange(f'{time_since}-')

    dl_path = Path(config['datadir'])
    logger.info(f'About to download pairs: {config["pairs"]}, '
                f'intervals: {config["timeframes"]} to {dl_path}')

    pairs_not_available: List[str] = []

    try:
        # Init exchange
        exchange = ExchangeResolver(config['exchange']['name'], config).exchange

        pairs_not_available = refresh_backtest_ohlcv_data(
            exchange, pairs=config["pairs"], timeframes=config["timeframes"],
            dl_path=Path(config['datadir']), timerange=timerange, erase=config.get("erase"))

    except KeyboardInterrupt:
        sys.exit("SIGINT received, aborting ...")

    finally:
        if pairs_not_available:
<<<<<<< HEAD
            logger.info(
                f"Pairs [{','.join(pairs_not_available)}] not available "
                f"on exchange {config['exchange']['name']}.")
=======
            logger.info(f"Pairs [{','.join(pairs_not_available)}] not available "
                        f"on exchange {config['exchange']['name']}.")

    # configuration.resolve_pairs_list()
    print(config)
>>>>>>> a7e45c5a
<|MERGE_RESOLUTION|>--- conflicted
+++ resolved
@@ -90,14 +90,5 @@
 
     finally:
         if pairs_not_available:
-<<<<<<< HEAD
-            logger.info(
-                f"Pairs [{','.join(pairs_not_available)}] not available "
-                f"on exchange {config['exchange']['name']}.")
-=======
             logger.info(f"Pairs [{','.join(pairs_not_available)}] not available "
-                        f"on exchange {config['exchange']['name']}.")
-
-    # configuration.resolve_pairs_list()
-    print(config)
->>>>>>> a7e45c5a
+                        f"on exchange {config['exchange']['name']}.")