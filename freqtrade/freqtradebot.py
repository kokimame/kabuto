--- conflicted
+++ resolved
@@ -444,13 +444,8 @@
             return False
 
         # running get_signal on historical data fetched
-<<<<<<< HEAD
-        dataframe = self.dataprovider.ohlcv(pair, self.strategy.ticker_interval)
-        (buy, sell) = self.strategy.get_signal(pair, self.strategy.ticker_interval, dataframe)
-=======
         analyzed_df, _ = self.dataprovider.get_analyzed_dataframe(pair, self.strategy.timeframe)
         (buy, sell) = self.strategy.get_signal(pair, self.strategy.timeframe, analyzed_df)
->>>>>>> 314e2c9e
 
         if buy and not sell:
             stake_amount = self.get_trade_stake_amount(pair)
