--- conflicted
+++ resolved
@@ -196,11 +196,7 @@
                 trade.id,
                 trade.pair,
                 shorten_date(arrow.get(trade.open_date).humanize(only_distance=True)),
-<<<<<<< HEAD
-                '{:.2f}%'.format(100 * trade.calc_profit(current_rate))
-=======
-                '{:.2f}'.format(100 * trade.calc_profit_percent(current_rate))
->>>>>>> d54eb7f2
+                '{:.2f}%'.format(100 * trade.calc_profit_percent(current_rate))
             ])
 
         columns = ['ID', 'Pair', 'Since', 'Profit']
