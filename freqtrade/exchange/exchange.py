# pragma pylint: disable=W0603
"""
Cryptocurrency Exchanges support
"""
import asyncio
import inspect
import logging
from copy import deepcopy
from datetime import datetime, timezone
from math import ceil
from random import randint
from typing import Any, Dict, List, Optional, Tuple

import arrow
import ccxt
import ccxt.async_support as ccxt_async
from ccxt.base.decimal_to_precision import (ROUND_DOWN, ROUND_UP, TICK_SIZE,
                                            TRUNCATE, decimal_to_precision)
from pandas import DataFrame

from freqtrade.constants import ListPairsWithTimeframes
from freqtrade.data.converter import ohlcv_to_dataframe, trades_dict_to_list
from freqtrade.exceptions import (DDosProtection, ExchangeError,
                                  InvalidOrderException, OperationalException,
                                  RetryableOrderError, TemporaryError)
from freqtrade.exchange.common import BAD_EXCHANGES, retrier, retrier_async
from freqtrade.misc import deep_merge_dicts, safe_value_fallback

CcxtModuleType = Any


logger = logging.getLogger(__name__)


class Exchange:

    _config: Dict = {}

    # Parameters to add directly to ccxt sync/async initialization.
    _ccxt_config: Dict = {}

    # Parameters to add directly to buy/sell calls (like agreeing to trading agreement)
    _params: Dict = {}

    # Dict to specify which options each exchange implements
    # This defines defaults, which can be selectively overridden by subclasses using _ft_has
    # or by specifying them in the configuration.
    _ft_has_default: Dict = {
        "stoploss_on_exchange": False,
        "order_time_in_force": ["gtc"],
        "ohlcv_candle_limit": 500,
        "ohlcv_partial_candle": True,
        "trades_pagination": "time",  # Possible are "time" or "id"
        "trades_pagination_arg": "since",

    }
    _ft_has: Dict = {}

    def __init__(self, config: Dict[str, Any], validate: bool = True) -> None:
        """
        Initializes this module with the given config,
        it does basic validation whether the specified exchange and pairs are valid.
        :return: None
        """
        self._api: ccxt.Exchange = None
        self._api_async: ccxt_async.Exchange = None

        self._config.update(config)

        # Holds last candle refreshed time of each pair
        self._pairs_last_refresh_time: Dict[Tuple[str, str], int] = {}
        # Timestamp of last markets refresh
        self._last_markets_refresh: int = 0

        # Holds candles
        self._klines: Dict[Tuple[str, str], DataFrame] = {}

        # Holds all open sell orders for dry_run
        self._dry_run_open_orders: Dict[str, Any] = {}

        if config['dry_run']:
            logger.info('Instance is running with dry_run enabled')
        logger.info(f"Using CCXT {ccxt.__version__}")
        exchange_config = config['exchange']

        # Deep merge ft_has with default ft_has options
        self._ft_has = deep_merge_dicts(self._ft_has, deepcopy(self._ft_has_default))
        if exchange_config.get("_ft_has_params"):
            self._ft_has = deep_merge_dicts(exchange_config.get("_ft_has_params"),
                                            self._ft_has)
            logger.info("Overriding exchange._ft_has with config params, result: %s", self._ft_has)

        # Assign this directly for easy access
        self._ohlcv_candle_limit = self._ft_has['ohlcv_candle_limit']
        self._ohlcv_partial_candle = self._ft_has['ohlcv_partial_candle']

        self._trades_pagination = self._ft_has['trades_pagination']
        self._trades_pagination_arg = self._ft_has['trades_pagination_arg']

        # Initialize ccxt objects
        ccxt_config = self._ccxt_config.copy()
        ccxt_config = deep_merge_dicts(exchange_config.get('ccxt_config', {}), ccxt_config)
        ccxt_config = deep_merge_dicts(exchange_config.get('ccxt_sync_config', {}), ccxt_config)

        self._api = self._init_ccxt(exchange_config, ccxt_kwargs=ccxt_config)

        ccxt_async_config = self._ccxt_config.copy()
        ccxt_async_config = deep_merge_dicts(exchange_config.get('ccxt_config', {}),
                                             ccxt_async_config)
        ccxt_async_config = deep_merge_dicts(exchange_config.get('ccxt_async_config', {}),
                                             ccxt_async_config)
        self._api_async = self._init_ccxt(
            exchange_config, ccxt_async, ccxt_kwargs=ccxt_async_config)

        logger.info('Using Exchange "%s"', self.name)

        if validate:
            # Check if timeframe is available
            self.validate_timeframes(config.get('timeframe'))

            # Initial markets load
            self._load_markets()

            # Check if all pairs are available
            self.validate_stakecurrency(config['stake_currency'])
            self.validate_pairs(config['exchange']['pair_whitelist'])
            self.validate_ordertypes(config.get('order_types', {}))
            self.validate_order_time_in_force(config.get('order_time_in_force', {}))
            self.validate_required_startup_candles(config.get('startup_candle_count', 0))

        # Converts the interval provided in minutes in config to seconds
        self.markets_refresh_interval: int = exchange_config.get(
            "markets_refresh_interval", 60) * 60

    def __del__(self):
        """
        Destructor - clean up async stuff
        """
        logger.debug("Exchange object destroyed, closing async loop")
        if self._api_async and inspect.iscoroutinefunction(self._api_async.close):
            asyncio.get_event_loop().run_until_complete(self._api_async.close())

    def _init_ccxt(self, exchange_config: Dict[str, Any], ccxt_module: CcxtModuleType = ccxt,
                   ccxt_kwargs: dict = None) -> ccxt.Exchange:
        """
        Initialize ccxt with given config and return valid
        ccxt instance.
        """
        # Find matching class for the given exchange name
        name = exchange_config['name']

        if not is_exchange_known_ccxt(name, ccxt_module):
            raise OperationalException(f'Exchange {name} is not supported by ccxt')

        ex_config = {
            'apiKey': exchange_config.get('key'),
            'secret': exchange_config.get('secret'),
            'password': exchange_config.get('password'),
            'uid': exchange_config.get('uid', ''),
        }
        if ccxt_kwargs:
            logger.info('Applying additional ccxt config: %s', ccxt_kwargs)
            ex_config.update(ccxt_kwargs)
        try:

            api = getattr(ccxt_module, name.lower())(ex_config)
        except (KeyError, AttributeError) as e:
            raise OperationalException(f'Exchange {name} is not supported') from e
        except ccxt.BaseError as e:
            raise OperationalException(f"Initialization of ccxt failed. Reason: {e}") from e

        self.set_sandbox(api, exchange_config, name)

        return api

    @property
    def name(self) -> str:
        """exchange Name (from ccxt)"""
        return self._api.name

    @property
    def id(self) -> str:
        """exchange ccxt id"""
        return self._api.id

    @property
    def timeframes(self) -> List[str]:
        return list((self._api.timeframes or {}).keys())

    @property
    def markets(self) -> Dict:
        """exchange ccxt markets"""
        if not self._api.markets:
            logger.info("Markets were not loaded. Loading them now..")
            self._load_markets()
        return self._api.markets

    @property
    def precisionMode(self) -> str:
        """exchange ccxt precisionMode"""
        return self._api.precisionMode

    def get_markets(self, base_currencies: List[str] = None, quote_currencies: List[str] = None,
                    pairs_only: bool = False, active_only: bool = False) -> Dict:
        """
        Return exchange ccxt markets, filtered out by base currency and quote currency
        if this was requested in parameters.

        TODO: consider moving it to the Dataprovider
        """
        markets = self.markets
        if not markets:
            raise OperationalException("Markets were not loaded.")

        if base_currencies:
            markets = {k: v for k, v in markets.items() if v['base'] in base_currencies}
        if quote_currencies:
            markets = {k: v for k, v in markets.items() if v['quote'] in quote_currencies}
        if pairs_only:
            markets = {k: v for k, v in markets.items() if symbol_is_pair(v['symbol'])}
        if active_only:
            markets = {k: v for k, v in markets.items() if market_is_active(v)}
        return markets

    def get_quote_currencies(self) -> List[str]:
        """
        Return a list of supported quote currencies
        """
        markets = self.markets
        return sorted(set([x['quote'] for _, x in markets.items()]))

    def get_pair_quote_currency(self, pair: str) -> str:
        """
        Return a pair's quote currency
        """
        return self.markets.get(pair, {}).get('quote', '')

    def get_pair_base_currency(self, pair: str) -> str:
        """
        Return a pair's quote currency
        """
        return self.markets.get(pair, {}).get('base', '')

    def klines(self, pair_interval: Tuple[str, str], copy: bool = True) -> DataFrame:
        if pair_interval in self._klines:
            return self._klines[pair_interval].copy() if copy else self._klines[pair_interval]
        else:
            return DataFrame()

    def set_sandbox(self, api: ccxt.Exchange, exchange_config: dict, name: str) -> None:
        if exchange_config.get('sandbox'):
            if api.urls.get('test'):
                api.urls['api'] = api.urls['test']
                logger.info("Enabled Sandbox API on %s", name)
            else:
                logger.warning(name, "No Sandbox URL in CCXT, exiting. "
                                     "Please check your config.json")
                raise OperationalException(f'Exchange {name} does not provide a sandbox api')

    def _load_async_markets(self, reload: bool = False) -> None:
        try:
            if self._api_async:
                asyncio.get_event_loop().run_until_complete(
                    self._api_async.load_markets(reload=reload))

        except ccxt.BaseError as e:
            logger.warning('Could not load async markets. Reason: %s', e)
            return

    def _load_markets(self) -> None:
        """ Initialize markets both sync and async """
        try:
            self._api.load_markets()
            self._load_async_markets()
            self._last_markets_refresh = arrow.utcnow().timestamp
        except ccxt.BaseError as e:
            logger.warning('Unable to initialize markets. Reason: %s', e)

    def reload_markets(self) -> None:
        """Reload markets both sync and async if refresh interval has passed """
        # Check whether markets have to be reloaded
        if (self._last_markets_refresh > 0) and (
                self._last_markets_refresh + self.markets_refresh_interval
                > arrow.utcnow().timestamp):
            return None
        logger.debug("Performing scheduled market reload..")
        try:
            self._api.load_markets(reload=True)
            # Also reload async markets to avoid issues with newly listed pairs
            self._load_async_markets(reload=True)
            self._last_markets_refresh = arrow.utcnow().timestamp
        except ccxt.BaseError:
            logger.exception("Could not reload markets.")

    def validate_stakecurrency(self, stake_currency: str) -> None:
        """
        Checks stake-currency against available currencies on the exchange.
        :param stake_currency: Stake-currency to validate
        :raise: OperationalException if stake-currency is not available.
        """
        quote_currencies = self.get_quote_currencies()
        if stake_currency not in quote_currencies:
            raise OperationalException(
                f"{stake_currency} is not available as stake on {self.name}. "
                f"Available currencies are: {', '.join(quote_currencies)}")

    def validate_pairs(self, pairs: List[str]) -> None:
        """
        Checks if all given pairs are tradable on the current exchange.
        :param pairs: list of pairs
        :raise: OperationalException if one pair is not available
        :return: None
        """

        if not self.markets:
            logger.warning('Unable to validate pairs (assuming they are correct).')
            return
        invalid_pairs = []
        for pair in pairs:
            # Note: ccxt has BaseCurrency/QuoteCurrency format for pairs
            # TODO: add a support for having coins in BTC/USDT format
            if self.markets and pair not in self.markets:
                raise OperationalException(
                    f'Pair {pair} is not available on {self.name}. '
                    f'Please remove {pair} from your whitelist.')

                # From ccxt Documentation:
                # markets.info: An associative array of non-common market properties,
                # including fees, rates, limits and other general market information.
                # The internal info array is different for each particular market,
                # its contents depend on the exchange.
                # It can also be a string or similar ... so we need to verify that first.
            elif (isinstance(self.markets[pair].get('info', None), dict)
                  and self.markets[pair].get('info', {}).get('IsRestricted', False)):
                # Warn users about restricted pairs in whitelist.
                # We cannot determine reliably if Users are affected.
                logger.warning(f"Pair {pair} is restricted for some users on this exchange."
                               f"Please check if you are impacted by this restriction "
                               f"on the exchange and eventually remove {pair} from your whitelist.")
            if (self._config['stake_currency'] and
                    self.get_pair_quote_currency(pair) != self._config['stake_currency']):
                invalid_pairs.append(pair)
        if invalid_pairs:
            raise OperationalException(
                f"Stake-currency '{self._config['stake_currency']}' not compatible with "
                f"pair-whitelist. Please remove the following pairs: {invalid_pairs}")

    def get_valid_pair_combination(self, curr_1: str, curr_2: str) -> str:
        """
        Get valid pair combination of curr_1 and curr_2 by trying both combinations.
        """
        for pair in [f"{curr_1}/{curr_2}", f"{curr_2}/{curr_1}"]:
            if pair in self.markets and self.markets[pair].get('active'):
                return pair
        raise ExchangeError(f"Could not combine {curr_1} and {curr_2} to get a valid pair.")

    def validate_timeframes(self, timeframe: Optional[str]) -> None:
        """
        Check if timeframe from config is a supported timeframe on the exchange
        """
        if not hasattr(self._api, "timeframes") or self._api.timeframes is None:
            # If timeframes attribute is missing (or is None), the exchange probably
            # has no fetchOHLCV method.
            # Therefore we also show that.
            raise OperationalException(
                f"The ccxt library does not provide the list of timeframes "
                f"for the exchange \"{self.name}\" and this exchange "
                f"is therefore not supported. ccxt fetchOHLCV: {self.exchange_has('fetchOHLCV')}")

        if timeframe and (timeframe not in self.timeframes):
            raise OperationalException(
                f"Invalid timeframe '{timeframe}'. This exchange supports: {self.timeframes}")

        if timeframe and timeframe_to_minutes(timeframe) < 1:
            raise OperationalException("Timeframes < 1m are currently not supported by Freqtrade.")

    def validate_ordertypes(self, order_types: Dict) -> None:
        """
        Checks if order-types configured in strategy/config are supported
        """
        if any(v == 'market' for k, v in order_types.items()):
            if not self.exchange_has('createMarketOrder'):
                raise OperationalException(
                    f'Exchange {self.name} does not support market orders.')

        if (order_types.get("stoploss_on_exchange")
                and not self._ft_has.get("stoploss_on_exchange", False)):
            raise OperationalException(
                f'On exchange stoploss is not supported for {self.name}.'
            )

        # Limit price threshold: As limit price should always be below stop-price
        # Used for limit stoplosses on exchange
        limit_price_pct = order_types.get('stoploss_on_exchange_limit_ratio', 0.99)
        if limit_price_pct >= 1.0 or limit_price_pct <= 0.0:
            raise OperationalException(
                "stoploss_on_exchange_limit_ratio should be < 1.0 and > 0.0")

    def validate_order_time_in_force(self, order_time_in_force: Dict) -> None:
        """
        Checks if order time in force configured in strategy/config are supported
        """
        if any(v not in self._ft_has["order_time_in_force"]
               for k, v in order_time_in_force.items()):
            raise OperationalException(
                f'Time in force policies are not supported for {self.name} yet.')

    def validate_required_startup_candles(self, startup_candles: int) -> None:
        """
        Checks if required startup_candles is more than ohlcv_candle_limit.
        Requires a grace-period of 5 candles - so a startup-period up to 494 is allowed by default.
        """
        if startup_candles + 5 > self._ft_has['ohlcv_candle_limit']:
            raise OperationalException(
                f"This strategy requires {startup_candles} candles to start. "
                f"{self.name} only provides {self._ft_has['ohlcv_candle_limit']}.")

    def exchange_has(self, endpoint: str) -> bool:
        """
        Checks if exchange implements a specific API endpoint.
        Wrapper around ccxt 'has' attribute
        :param endpoint: Name of endpoint (e.g. 'fetchOHLCV', 'fetchTickers')
        :return: bool
        """
        return endpoint in self._api.has and self._api.has[endpoint]

    def amount_to_precision(self, pair: str, amount: float) -> float:
        '''
        Returns the amount to buy or sell to a precision the Exchange accepts
        Reimplementation of ccxt internal methods - ensuring we can test the result is correct
        based on our definitions.
        '''
        if self.markets[pair]['precision']['amount']:
            amount = float(decimal_to_precision(amount, rounding_mode=TRUNCATE,
                                                precision=self.markets[pair]['precision']['amount'],
                                                counting_mode=self.precisionMode,
                                                ))

        return amount

    def price_to_precision(self, pair: str, price: float) -> float:
        '''
        Returns the price rounded up to the precision the Exchange accepts.
        Partial Reimplementation of ccxt internal method decimal_to_precision(),
        which does not support rounding up
        TODO: If ccxt supports ROUND_UP for decimal_to_precision(), we could remove this and
        align with amount_to_precision().
        Rounds up
        '''
        if self.markets[pair]['precision']['price']:
            # price = float(decimal_to_precision(price, rounding_mode=ROUND,
            #                                    precision=self.markets[pair]['precision']['price'],
            #                                    counting_mode=self.precisionMode,
            #                                    ))
            if self.precisionMode == TICK_SIZE:
                precision = self.markets[pair]['precision']['price']
                missing = price % precision
                if missing != 0:
                    price = price - missing + precision
            else:
                symbol_prec = self.markets[pair]['precision']['price']
                big_price = price * pow(10, symbol_prec)
                price = ceil(big_price) / pow(10, symbol_prec)
        return price

    def price_get_one_pip(self, pair: str, price: float) -> float:
        """
        Get's the "1 pip" value for this pair.
        Used in PriceFilter to calculate the 1pip movements.
        """
        precision = self.markets[pair]['precision']['price']
        if self.precisionMode == TICK_SIZE:
            return precision
        else:
            return 1 / pow(10, precision)

    def dry_run_order(self, pair: str, ordertype: str, side: str, amount: float,
                      rate: float, params: Dict = {}) -> Dict[str, Any]:
        order_id = f'dry_run_{side}_{randint(0, 10**6)}'
        _amount = self.amount_to_precision(pair, amount)
        dry_order = {
            "id": order_id,
            'pair': pair,
            'price': rate,
            'amount': _amount,
            'cost': _amount * rate,
            'type': ordertype,
            'side': side,
            'remaining': _amount,
            'datetime': arrow.utcnow().isoformat(),
            'status': "closed" if ordertype == "market" else "open",
            'fee': None,
            'info': {}
        }
        self._store_dry_order(dry_order, pair)
        # Copy order and close it - so the returned order is open unless it's a market order
        return dry_order

    def _store_dry_order(self, dry_order: Dict, pair: str) -> None:
        closed_order = dry_order.copy()
        if closed_order['type'] in ["market", "limit"]:
            closed_order.update({
                'status': 'closed',
                'filled': closed_order['amount'],
                'remaining': 0,
                'fee': {
                    'currency': self.get_pair_quote_currency(pair),
                    'cost': dry_order['cost'] * self.get_fee(pair),
                    'rate': self.get_fee(pair)
                }
            })
        if closed_order["type"] in ["stop_loss_limit"]:
            closed_order["info"].update({"stopPrice": closed_order["price"]})
        self._dry_run_open_orders[closed_order["id"]] = closed_order

    def create_order(self, pair: str, ordertype: str, side: str, amount: float,
                     rate: float, params: Dict = {}) -> Dict:
        try:
            # Set the precision for amount and price(rate) as accepted by the exchange
            amount = self.amount_to_precision(pair, amount)
            needs_price = (ordertype != 'market'
                           or self._api.options.get("createMarketBuyOrderRequiresPrice", False))
            rate_for_order = self.price_to_precision(pair, rate) if needs_price else None

            return self._api.create_order(pair, ordertype, side,
                                          amount, rate_for_order, params)

        except ccxt.InsufficientFunds as e:
<<<<<<< HEAD
            raise DependencyException(
                f'Insufficient funds to create {ordertype} {side} order on market {pair}. '
                f'Tried to {side} amount {amount} at rate {rate}.'
                f'Message: {e}') from e
        except ccxt.InvalidOrder as e:
            raise DependencyException(
                f'Could not create {ordertype} {side} order on market {pair}. '
                f'Tried to {side} amount {amount} at rate {rate}. '
=======
            raise ExchangeError(
                f'Insufficient funds to create {ordertype} {side} order on market {pair}.'
                f'Tried to {side} amount {amount} at rate {rate}.'
                f'Message: {e}') from e
        except ccxt.InvalidOrder as e:
            raise ExchangeError(
                f'Could not create {ordertype} {side} order on market {pair}.'
                f'Tried to {side} amount {amount} at rate {rate}.'
>>>>>>> a4b0e811
                f'Message: {e}') from e
        except ccxt.DDoSProtection as e:
            raise DDosProtection(e) from e
        except (ccxt.NetworkError, ccxt.ExchangeError) as e:
            raise TemporaryError(
                f'Could not place {side} order due to {e.__class__.__name__}. Message: {e}') from e
        except ccxt.BaseError as e:
            raise OperationalException(e) from e

    def buy(self, pair: str, ordertype: str, amount: float,
            rate: float, time_in_force: str) -> Dict:

        if self._config['dry_run']:
            dry_order = self.dry_run_order(pair, ordertype, "buy", amount, rate)
            return dry_order

        params = self._params.copy()
        if time_in_force != 'gtc' and ordertype != 'market':
            params.update({'timeInForce': time_in_force})

        return self.create_order(pair, ordertype, 'buy', amount, rate, params)

    def sell(self, pair: str, ordertype: str, amount: float,
             rate: float, time_in_force: str = 'gtc') -> Dict:

        if self._config['dry_run']:
            dry_order = self.dry_run_order(pair, ordertype, "sell", amount, rate)
            return dry_order

        params = self._params.copy()
        if time_in_force != 'gtc' and ordertype != 'market':
            params.update({'timeInForce': time_in_force})

        return self.create_order(pair, ordertype, 'sell', amount, rate, params)

    def stoploss_adjust(self, stop_loss: float, order: Dict) -> bool:
        """
        Verify stop_loss against stoploss-order value (limit or price)
        Returns True if adjustment is necessary.
        """
        raise OperationalException(f"stoploss is not implemented for {self.name}.")

    def stoploss(self, pair: str, amount: float, stop_price: float, order_types: Dict) -> Dict:
        """
        creates a stoploss order.
        The precise ordertype is determined by the order_types dict or exchange default.
        Since ccxt does not unify stoploss-limit orders yet, this needs to be implemented in each
        exchange's subclass.
        The exception below should never raise, since we disallow
        starting the bot in validate_ordertypes()
        Note: Changes to this interface need to be applied to all sub-classes too.
        """

        raise OperationalException(f"stoploss is not implemented for {self.name}.")

    @retrier
    def get_balance(self, currency: str) -> float:
        if self._config['dry_run']:
            return self._config['dry_run_wallet']

        # ccxt exception is already handled by get_balances
        balances = self.get_balances()
        balance = balances.get(currency)
        if balance is None:
            raise TemporaryError(
                f'Could not get {currency} balance due to malformed exchange response: {balances}')
        return balance['free']

    @retrier
    def get_balances(self) -> dict:
        if self._config['dry_run']:
            return {}

        try:
            balances = self._api.fetch_balance()
            # Remove additional info from ccxt results
            balances.pop("info", None)
            balances.pop("free", None)
            balances.pop("total", None)
            balances.pop("used", None)

            return balances
        except ccxt.DDoSProtection as e:
            raise DDosProtection(e) from e
        except (ccxt.NetworkError, ccxt.ExchangeError) as e:
            raise TemporaryError(
                f'Could not get balance due to {e.__class__.__name__}. Message: {e}') from e
        except ccxt.BaseError as e:
            raise OperationalException(e) from e

    @retrier
    def get_tickers(self) -> Dict:
        try:
            return self._api.fetch_tickers()
        except ccxt.NotSupported as e:
            raise OperationalException(
                f'Exchange {self._api.name} does not support fetching tickers in batch. '
                f'Message: {e}') from e
        except ccxt.DDoSProtection as e:
            raise DDosProtection(e) from e
        except (ccxt.NetworkError, ccxt.ExchangeError) as e:
            raise TemporaryError(
                f'Could not load tickers due to {e.__class__.__name__}. Message: {e}') from e
        except ccxt.BaseError as e:
            raise OperationalException(e) from e

    @retrier
    def fetch_ticker(self, pair: str) -> dict:
        try:
            if pair not in self._api.markets or not self._api.markets[pair].get('active'):
                raise ExchangeError(f"Pair {pair} not available")
            data = self._api.fetch_ticker(pair)
            return data
        except ccxt.DDoSProtection as e:
            raise DDosProtection(e) from e
        except (ccxt.NetworkError, ccxt.ExchangeError) as e:
            raise TemporaryError(
                f'Could not load ticker due to {e.__class__.__name__}. Message: {e}') from e
        except ccxt.BaseError as e:
            raise OperationalException(e) from e

    def get_historic_ohlcv(self, pair: str, timeframe: str,
                           since_ms: int) -> List:
        """
        Get candle history using asyncio and returns the list of candles.
        Handles all async work for this.
        Async over one pair, assuming we get `self._ohlcv_candle_limit` candles per call.
        :param pair: Pair to download
        :param timeframe: Timeframe to get data for
        :param since_ms: Timestamp in milliseconds to get history from
        :returns List with candle (OHLCV) data
        """
        return asyncio.get_event_loop().run_until_complete(
            self._async_get_historic_ohlcv(pair=pair, timeframe=timeframe,
                                           since_ms=since_ms))

    async def _async_get_historic_ohlcv(self, pair: str,
                                        timeframe: str,
                                        since_ms: int) -> List:

        one_call = timeframe_to_msecs(timeframe) * self._ohlcv_candle_limit
        logger.debug(
            "one_call: %s msecs (%s)",
            one_call,
            arrow.utcnow().shift(seconds=one_call // 1000).humanize(only_distance=True)
        )
        input_coroutines = [self._async_get_candle_history(
            pair, timeframe, since) for since in
            range(since_ms, arrow.utcnow().timestamp * 1000, one_call)]

        results = await asyncio.gather(*input_coroutines, return_exceptions=True)

        # Combine gathered results
        data: List = []
        for p, timeframe, res in results:
            if p == pair:
                data.extend(res)
        # Sort data again after extending the result - above calls return in "async order"
        data = sorted(data, key=lambda x: x[0])
        logger.info("Downloaded data for %s with length %s.", pair, len(data))
        return data

    def refresh_latest_ohlcv(self, pair_list: ListPairsWithTimeframes) -> List[Tuple[str, List]]:
        """
        Refresh in-memory OHLCV asynchronously and set `_klines` with the result
        Loops asynchronously over pair_list and downloads all pairs async (semi-parallel).
        Only used in the dataprovider.refresh() method.
        :param pair_list: List of 2 element tuples containing pair, interval to refresh
        :return: TODO: return value is only used in the tests, get rid of it
        """
        logger.debug("Refreshing candle (OHLCV) data for %d pairs", len(pair_list))

        input_coroutines = []

        # Gather coroutines to run
        for pair, timeframe in set(pair_list):
            if (not ((pair, timeframe) in self._klines)
                    or self._now_is_time_to_refresh(pair, timeframe)):
                input_coroutines.append(self._async_get_candle_history(pair, timeframe))
            else:
                logger.debug(
                    "Using cached candle (OHLCV) data for pair %s, timeframe %s ...",
                    pair, timeframe
                )

        results = asyncio.get_event_loop().run_until_complete(
            asyncio.gather(*input_coroutines, return_exceptions=True))

        # handle caching
        for res in results:
            if isinstance(res, Exception):
                logger.warning("Async code raised an exception: %s", res.__class__.__name__)
                continue
            pair = res[0]
            timeframe = res[1]
            ticks = res[2]
            # keeping last candle time as last refreshed time of the pair
            if ticks:
                self._pairs_last_refresh_time[(pair, timeframe)] = ticks[-1][0] // 1000
            # keeping parsed dataframe in cache
            self._klines[(pair, timeframe)] = ohlcv_to_dataframe(
                ticks, timeframe, pair=pair, fill_missing=True,
                drop_incomplete=self._ohlcv_partial_candle)

        return results

    def _now_is_time_to_refresh(self, pair: str, timeframe: str) -> bool:
        # Timeframe in seconds
        interval_in_sec = timeframe_to_seconds(timeframe)

        return not ((self._pairs_last_refresh_time.get((pair, timeframe), 0)
                     + interval_in_sec) >= arrow.utcnow().timestamp)

    @retrier_async
    async def _async_get_candle_history(self, pair: str, timeframe: str,
                                        since_ms: Optional[int] = None) -> Tuple[str, str, List]:
        """
        Asynchronously get candle history data using fetch_ohlcv
        returns tuple: (pair, timeframe, ohlcv_list)
        """
        try:
            # Fetch OHLCV asynchronously
            s = '(' + arrow.get(since_ms // 1000).isoformat() + ') ' if since_ms is not None else ''
            logger.debug(
                "Fetching pair %s, interval %s, since %s %s...",
                pair, timeframe, since_ms, s
            )

            data = await self._api_async.fetch_ohlcv(pair, timeframe=timeframe,
                                                     since=since_ms)

            # Some exchanges sort OHLCV in ASC order and others in DESC.
            # Ex: Bittrex returns the list of OHLCV in ASC order (oldest first, newest last)
            # while GDAX returns the list of OHLCV in DESC order (newest first, oldest last)
            # Only sort if necessary to save computing time
            try:
                if data and data[0][0] > data[-1][0]:
                    data = sorted(data, key=lambda x: x[0])
            except IndexError:
                logger.exception("Error loading %s. Result was %s.", pair, data)
                return pair, timeframe, []
            logger.debug("Done fetching pair %s, interval %s ...", pair, timeframe)
            return pair, timeframe, data

        except ccxt.NotSupported as e:
            raise OperationalException(
                f'Exchange {self._api.name} does not support fetching historical '
                f'candle (OHLCV) data. Message: {e}') from e
        except ccxt.DDoSProtection as e:
            raise DDosProtection(e) from e
        except (ccxt.NetworkError, ccxt.ExchangeError) as e:
            raise TemporaryError(f'Could not fetch historical candle (OHLCV) data '
                                 f'for pair {pair} due to {e.__class__.__name__}. '
                                 f'Message: {e}') from e
        except ccxt.BaseError as e:
            raise OperationalException(f'Could not fetch historical candle (OHLCV) data '
                                       f'for pair {pair}. Message: {e}') from e

    @retrier_async
    async def _async_fetch_trades(self, pair: str,
                                  since: Optional[int] = None,
                                  params: Optional[dict] = None) -> List[List]:
        """
        Asyncronously gets trade history using fetch_trades.
        Handles exchange errors, does one call to the exchange.
        :param pair: Pair to fetch trade data for
        :param since: Since as integer timestamp in milliseconds
        returns: List of dicts containing trades
        """
        try:
            # fetch trades asynchronously
            if params:
                logger.debug("Fetching trades for pair %s, params: %s ", pair, params)
                trades = await self._api_async.fetch_trades(pair, params=params, limit=1000)
            else:
                logger.debug(
                    "Fetching trades for pair %s, since %s %s...",
                    pair,  since,
                    '(' + arrow.get(since // 1000).isoformat() + ') ' if since is not None else ''
                )
                trades = await self._api_async.fetch_trades(pair, since=since, limit=1000)
            return trades_dict_to_list(trades)
        except ccxt.NotSupported as e:
            raise OperationalException(
                f'Exchange {self._api.name} does not support fetching historical trade data.'
                f'Message: {e}') from e
        except ccxt.DDoSProtection as e:
            raise DDosProtection(e) from e
        except (ccxt.NetworkError, ccxt.ExchangeError) as e:
            raise TemporaryError(f'Could not load trade history due to {e.__class__.__name__}. '
                                 f'Message: {e}') from e
        except ccxt.BaseError as e:
            raise OperationalException(f'Could not fetch trade data. Msg: {e}') from e

    async def _async_get_trade_history_id(self, pair: str,
                                          until: int,
                                          since: Optional[int] = None,
                                          from_id: Optional[str] = None) -> Tuple[str, List[List]]:
        """
        Asyncronously gets trade history using fetch_trades
        use this when exchange uses id-based iteration (check `self._trades_pagination`)
        :param pair: Pair to fetch trade data for
        :param since: Since as integer timestamp in milliseconds
        :param until: Until as integer timestamp in milliseconds
        :param from_id: Download data starting with ID (if id is known). Ignores "since" if set.
        returns tuple: (pair, trades-list)
        """

        trades: List[List] = []

        if not from_id:
            # Fetch first elements using timebased method to get an ID to paginate on
            # Depending on the Exchange, this can introduce a drift at the start of the interval
            # of up to an hour.
            # e.g. Binance returns the "last 1000" candles within a 1h time interval
            # - so we will miss the first trades.
            t = await self._async_fetch_trades(pair, since=since)
            # DEFAULT_TRADES_COLUMNS: 0 -> timestamp
            # DEFAULT_TRADES_COLUMNS: 1 -> id
            from_id = t[-1][1]
            trades.extend(t[:-1])
        while True:
            t = await self._async_fetch_trades(pair,
                                               params={self._trades_pagination_arg: from_id})
            if len(t):
                # Skip last id since its the key for the next call
                trades.extend(t[:-1])
                if from_id == t[-1][1] or t[-1][0] > until:
                    logger.debug(f"Stopping because from_id did not change. "
                                 f"Reached {t[-1][0]} > {until}")
                    # Reached the end of the defined-download period - add last trade as well.
                    trades.extend(t[-1:])
                    break

                from_id = t[-1][1]
            else:
                break

        return (pair, trades)

    async def _async_get_trade_history_time(self, pair: str, until: int,
                                            since: Optional[int] = None) -> Tuple[str, List[List]]:
        """
        Asyncronously gets trade history using fetch_trades,
        when the exchange uses time-based iteration (check `self._trades_pagination`)
        :param pair: Pair to fetch trade data for
        :param since: Since as integer timestamp in milliseconds
        :param until: Until as integer timestamp in milliseconds
        returns tuple: (pair, trades-list)
        """

        trades: List[List] = []
        # DEFAULT_TRADES_COLUMNS: 0 -> timestamp
        # DEFAULT_TRADES_COLUMNS: 1 -> id
        while True:
            t = await self._async_fetch_trades(pair, since=since)
            if len(t):
                since = t[-1][1]
                trades.extend(t)
                # Reached the end of the defined-download period
                if until and t[-1][0] > until:
                    logger.debug(
                        f"Stopping because until was reached. {t[-1][0]} > {until}")
                    break
            else:
                break

        return (pair, trades)

    async def _async_get_trade_history(self, pair: str,
                                       since: Optional[int] = None,
                                       until: Optional[int] = None,
                                       from_id: Optional[str] = None) -> Tuple[str, List[List]]:
        """
        Async wrapper handling downloading trades using either time or id based methods.
        """

        logger.debug(f"_async_get_trade_history(), pair: {pair}, "
                     f"since: {since}, until: {until}, from_id: {from_id}")

        if until is None:
            until = ccxt.Exchange.milliseconds()
            logger.debug(f"Exchange milliseconds: {until}")

        if self._trades_pagination == 'time':
            return await self._async_get_trade_history_time(
                pair=pair, since=since, until=until)
        elif self._trades_pagination == 'id':
            return await self._async_get_trade_history_id(
                pair=pair, since=since, until=until, from_id=from_id
            )
        else:
            raise OperationalException(f"Exchange {self.name} does use neither time, "
                                       f"nor id based pagination")

    def get_historic_trades(self, pair: str,
                            since: Optional[int] = None,
                            until: Optional[int] = None,
                            from_id: Optional[str] = None) -> Tuple[str, List]:
        """
        Get trade history data using asyncio.
        Handles all async work and returns the list of candles.
        Async over one pair, assuming we get `self._ohlcv_candle_limit` candles per call.
        :param pair: Pair to download
        :param since: Timestamp in milliseconds to get history from
        :param until: Timestamp in milliseconds. Defaults to current timestamp if not defined.
        :param from_id: Download data starting with ID (if id is known)
        :returns List of trade data
        """
        if not self.exchange_has("fetchTrades"):
            raise OperationalException("This exchange does not suport downloading Trades.")

        return asyncio.get_event_loop().run_until_complete(
            self._async_get_trade_history(pair=pair, since=since,
                                          until=until, from_id=from_id))

    def check_order_canceled_empty(self, order: Dict) -> bool:
        """
        Verify if an order has been cancelled without being partially filled
        :param order: Order dict as returned from fetch_order()
        :return: True if order has been cancelled without being filled, False otherwise.
        """
        return order.get('status') in ('closed', 'canceled') and order.get('filled') == 0.0

    @retrier
    def cancel_order(self, order_id: str, pair: str) -> Dict:
        if self._config['dry_run']:
            return {}

        try:
            return self._api.cancel_order(order_id, pair)
        except ccxt.InvalidOrder as e:
            raise InvalidOrderException(
                f'Could not cancel order. Message: {e}') from e
        except ccxt.DDoSProtection as e:
            raise DDosProtection(e) from e
        except (ccxt.NetworkError, ccxt.ExchangeError) as e:
            raise TemporaryError(
                f'Could not cancel order due to {e.__class__.__name__}. Message: {e}') from e
        except ccxt.BaseError as e:
            raise OperationalException(e) from e

    # Assign method to fetch_stoploss_order to allow easy overriding in other classes
    cancel_stoploss_order = cancel_order

    def is_cancel_order_result_suitable(self, corder) -> bool:
        if not isinstance(corder, dict):
            return False

        required = ('fee', 'status', 'amount')
        return all(k in corder for k in required)

    def cancel_order_with_result(self, order_id: str, pair: str, amount: float) -> Dict:
        """
        Cancel order returning a result.
        Creates a fake result if cancel order returns a non-usable result
        and fetch_order does not work (certain exchanges don't return cancelled orders)
        :param order_id: Orderid to cancel
        :param pair: Pair corresponding to order_id
        :param amount: Amount to use for fake response
        :return: Result from either cancel_order if usable, or fetch_order
        """
        try:
            corder = self.cancel_order(order_id, pair)
            if self.is_cancel_order_result_suitable(corder):
                return corder
        except InvalidOrderException:
            logger.warning(f"Could not cancel order {order_id}.")
        try:
            order = self.fetch_order(order_id, pair)
        except InvalidOrderException:
            logger.warning(f"Could not fetch cancelled order {order_id}.")
            order = {'fee': {}, 'status': 'canceled', 'amount': amount, 'info': {}}

        return order

    @retrier
    def fetch_order(self, order_id: str, pair: str) -> Dict:
        if self._config['dry_run']:
            try:
                order = self._dry_run_open_orders[order_id]
                return order
            except KeyError as e:
                # Gracefully handle errors with dry-run orders.
                raise InvalidOrderException(
                    f'Tried to get an invalid dry-run-order (id: {order_id}). Message: {e}') from e
        try:
            return self._api.fetch_order(order_id, pair)
        except ccxt.OrderNotFound as e:
            raise RetryableOrderError(
                f'Order not found (id: {order_id}). Message: {e}') from e
        except ccxt.InvalidOrder as e:
            raise InvalidOrderException(
                f'Tried to get an invalid order (id: {order_id}). Message: {e}') from e
        except ccxt.DDoSProtection as e:
            raise DDosProtection(e) from e
        except (ccxt.NetworkError, ccxt.ExchangeError) as e:
            raise TemporaryError(
                f'Could not get order due to {e.__class__.__name__}. Message: {e}') from e
        except ccxt.BaseError as e:
            raise OperationalException(e) from e

    # Assign method to fetch_stoploss_order to allow easy overriding in other classes
    fetch_stoploss_order = fetch_order

    @retrier
    def fetch_l2_order_book(self, pair: str, limit: int = 100) -> dict:
        """
        get order book level 2 from exchange

        Notes:
        20180619: bittrex doesnt support limits -.-
        """
        try:

            return self._api.fetch_l2_order_book(pair, limit)
        except ccxt.NotSupported as e:
            raise OperationalException(
                f'Exchange {self._api.name} does not support fetching order book.'
                f'Message: {e}') from e
        except ccxt.DDoSProtection as e:
            raise DDosProtection(e) from e
        except (ccxt.NetworkError, ccxt.ExchangeError) as e:
            raise TemporaryError(
                f'Could not get order book due to {e.__class__.__name__}. Message: {e}') from e
        except ccxt.BaseError as e:
            raise OperationalException(e) from e

    @retrier
    def get_trades_for_order(self, order_id: str, pair: str, since: datetime) -> List:
        """
        Fetch Orders using the "fetch_my_trades" endpoint and filter them by order-id.
        The "since" argument passed in is coming from the database and is in UTC,
        as timezone-native datetime object.
        From the python documentation:
            > Naive datetime instances are assumed to represent local time
        Therefore, calling "since.timestamp()" will get the UTC timestamp, after applying the
        transformation from local timezone to UTC.
        This works for timezones UTC+ since then the result will contain trades from a few hours
        instead of from the last 5 seconds, however fails for UTC- timezones,
        since we're then asking for trades with a "since" argument in the future.

        :param order_id order_id: Order-id as given when creating the order
        :param pair: Pair the order is for
        :param since: datetime object of the order creation time. Assumes object is in UTC.
        """
        if self._config['dry_run']:
            return []
        if not self.exchange_has('fetchMyTrades'):
            return []
        try:
            # Allow 5s offset to catch slight time offsets (discovered in #1185)
            # since needs to be int in milliseconds
            my_trades = self._api.fetch_my_trades(
                pair, int((since.replace(tzinfo=timezone.utc).timestamp() - 5) * 1000))
            matched_trades = [trade for trade in my_trades if trade['order'] == order_id]

            return matched_trades
        except ccxt.DDoSProtection as e:
            raise DDosProtection(e) from e
        except (ccxt.NetworkError, ccxt.ExchangeError) as e:
            raise TemporaryError(
                f'Could not get trades due to {e.__class__.__name__}. Message: {e}') from e
        except ccxt.BaseError as e:
            raise OperationalException(e) from e

    @retrier
    def get_fee(self, symbol: str, type: str = '', side: str = '', amount: float = 1,
                price: float = 1, taker_or_maker: str = 'maker') -> float:
        try:
            # validate that markets are loaded before trying to get fee
            if self._api.markets is None or len(self._api.markets) == 0:
                self._api.load_markets()

            return self._api.calculate_fee(symbol=symbol, type=type, side=side, amount=amount,
                                           price=price, takerOrMaker=taker_or_maker)['rate']
        except ccxt.DDoSProtection as e:
            raise DDosProtection(e) from e
        except (ccxt.NetworkError, ccxt.ExchangeError) as e:
            raise TemporaryError(
                f'Could not get fee info due to {e.__class__.__name__}. Message: {e}') from e
        except ccxt.BaseError as e:
            raise OperationalException(e) from e

    @staticmethod
    def order_has_fee(order: Dict) -> bool:
        """
        Verifies if the passed in order dict has the needed keys to extract fees,
        and that these keys (currency, cost) are not empty.
        :param order: Order or trade (one trade) dict
        :return: True if the fee substructure contains currency and cost, false otherwise
        """
        if not isinstance(order, dict):
            return False
        return ('fee' in order and order['fee'] is not None
                and (order['fee'].keys() >= {'currency', 'cost'})
                and order['fee']['currency'] is not None
                and order['fee']['cost'] is not None
                )

    def calculate_fee_rate(self, order: Dict) -> Optional[float]:
        """
        Calculate fee rate if it's not given by the exchange.
        :param order: Order or trade (one trade) dict
        """
        if order['fee'].get('rate') is not None:
            return order['fee'].get('rate')
        fee_curr = order['fee']['currency']
        # Calculate fee based on order details
        if fee_curr in self.get_pair_base_currency(order['symbol']):
            # Base currency - divide by amount
            return round(
                order['fee']['cost'] / safe_value_fallback(order, order, 'filled', 'amount'), 8)
        elif fee_curr in self.get_pair_quote_currency(order['symbol']):
            # Quote currency - divide by cost
            return round(order['fee']['cost'] / order['cost'], 8) if order['cost'] else None
        else:
            # If Fee currency is a different currency
            if not order['cost']:
                # If cost is None or 0.0 -> falsy, return None
                return None
            try:
                comb = self.get_valid_pair_combination(fee_curr, self._config['stake_currency'])
                tick = self.fetch_ticker(comb)

                fee_to_quote_rate = safe_value_fallback(tick, tick, 'last', 'ask')
                return round((order['fee']['cost'] * fee_to_quote_rate) / order['cost'], 8)
            except ExchangeError:
                return None

    def extract_cost_curr_rate(self, order: Dict) -> Tuple[float, str, Optional[float]]:
        """
        Extract tuple of cost, currency, rate.
        Requires order_has_fee to run first!
        :param order: Order or trade (one trade) dict
        :return: Tuple with cost, currency, rate of the given fee dict
        """
        return (order['fee']['cost'],
                order['fee']['currency'],
                self.calculate_fee_rate(order))
        # calculate rate ? (order['fee']['cost'] / (order['amount'] * order['price']))


def is_exchange_bad(exchange_name: str) -> bool:
    return exchange_name in BAD_EXCHANGES


def get_exchange_bad_reason(exchange_name: str) -> str:
    return BAD_EXCHANGES.get(exchange_name, "")


def is_exchange_known_ccxt(exchange_name: str, ccxt_module: CcxtModuleType = None) -> bool:
    return exchange_name in ccxt_exchanges(ccxt_module)


def is_exchange_officially_supported(exchange_name: str) -> bool:
    return exchange_name in ['bittrex', 'binance', 'kraken']


def ccxt_exchanges(ccxt_module: CcxtModuleType = None) -> List[str]:
    """
    Return the list of all exchanges known to ccxt
    """
    return ccxt_module.exchanges if ccxt_module is not None else ccxt.exchanges


def available_exchanges(ccxt_module: CcxtModuleType = None) -> List[str]:
    """
    Return exchanges available to the bot, i.e. non-bad exchanges in the ccxt list
    """
    exchanges = ccxt_exchanges(ccxt_module)
    return [x for x in exchanges if not is_exchange_bad(x)]


def timeframe_to_seconds(timeframe: str) -> int:
    """
    Translates the timeframe interval value written in the human readable
    form ('1m', '5m', '1h', '1d', '1w', etc.) to the number
    of seconds for one timeframe interval.
    """
    return ccxt.Exchange.parse_timeframe(timeframe)


def timeframe_to_minutes(timeframe: str) -> int:
    """
    Same as timeframe_to_seconds, but returns minutes.
    """
    return ccxt.Exchange.parse_timeframe(timeframe) // 60


def timeframe_to_msecs(timeframe: str) -> int:
    """
    Same as timeframe_to_seconds, but returns milliseconds.
    """
    return ccxt.Exchange.parse_timeframe(timeframe) * 1000


def timeframe_to_prev_date(timeframe: str, date: datetime = None) -> datetime:
    """
    Use Timeframe and determine last possible candle.
    :param timeframe: timeframe in string format (e.g. "5m")
    :param date: date to use. Defaults to utcnow()
    :returns: date of previous candle (with utc timezone)
    """
    if not date:
        date = datetime.now(timezone.utc)

    new_timestamp = ccxt.Exchange.round_timeframe(timeframe, date.timestamp() * 1000,
                                                  ROUND_DOWN) // 1000
    return datetime.fromtimestamp(new_timestamp, tz=timezone.utc)


def timeframe_to_next_date(timeframe: str, date: datetime = None) -> datetime:
    """
    Use Timeframe and determine next candle.
    :param timeframe: timeframe in string format (e.g. "5m")
    :param date: date to use. Defaults to utcnow()
    :returns: date of next candle (with utc timezone)
    """
    if not date:
        date = datetime.now(timezone.utc)
    new_timestamp = ccxt.Exchange.round_timeframe(timeframe, date.timestamp() * 1000,
                                                  ROUND_UP) // 1000
    return datetime.fromtimestamp(new_timestamp, tz=timezone.utc)


def symbol_is_pair(market_symbol: str, base_currency: str = None,
                   quote_currency: str = None) -> bool:
    """
    Check if the market symbol is a pair, i.e. that its symbol consists of the base currency and the
    quote currency separated by '/' character. If base_currency and/or quote_currency is passed,
    it also checks that the symbol contains appropriate base and/or quote currency part before
    and after the separating character correspondingly.
    """
    symbol_parts = market_symbol.split('/')
    return (len(symbol_parts) == 2 and
            (symbol_parts[0] == base_currency if base_currency else len(symbol_parts[0]) > 0) and
            (symbol_parts[1] == quote_currency if quote_currency else len(symbol_parts[1]) > 0))


def market_is_active(market: Dict) -> bool:
    """
    Return True if the market is active.
    """
    # "It's active, if the active flag isn't explicitly set to false. If it's missing or
    # true then it's true. If it's undefined, then it's most likely true, but not 100% )"
    # See https://github.com/ccxt/ccxt/issues/4874,
    # https://github.com/ccxt/ccxt/issues/4075#issuecomment-434760520
    return market.get('active', True) is not False<|MERGE_RESOLUTION|>--- conflicted
+++ resolved
@@ -526,25 +526,14 @@
                                           amount, rate_for_order, params)
 
         except ccxt.InsufficientFunds as e:
-<<<<<<< HEAD
-            raise DependencyException(
+            raise ExchangeError(
                 f'Insufficient funds to create {ordertype} {side} order on market {pair}. '
                 f'Tried to {side} amount {amount} at rate {rate}.'
                 f'Message: {e}') from e
         except ccxt.InvalidOrder as e:
-            raise DependencyException(
+            raise ExchangeError(
                 f'Could not create {ordertype} {side} order on market {pair}. '
                 f'Tried to {side} amount {amount} at rate {rate}. '
-=======
-            raise ExchangeError(
-                f'Insufficient funds to create {ordertype} {side} order on market {pair}.'
-                f'Tried to {side} amount {amount} at rate {rate}.'
-                f'Message: {e}') from e
-        except ccxt.InvalidOrder as e:
-            raise ExchangeError(
-                f'Could not create {ordertype} {side} order on market {pair}.'
-                f'Tried to {side} amount {amount} at rate {rate}.'
->>>>>>> a4b0e811
                 f'Message: {e}') from e
         except ccxt.DDoSProtection as e:
             raise DDosProtection(e) from e
