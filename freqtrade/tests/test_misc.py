--- conflicted
+++ resolved
@@ -9,11 +9,7 @@
 from jsonschema import ValidationError
 
 from freqtrade.misc import (common_args_parser, load_config, parse_args,
-<<<<<<< HEAD
-                            throttle, file_dump_json)
-=======
-                            throttle, parse_timerange)
->>>>>>> 5b192d40
+                            throttle, file_dump_json, parse_timerange)
 
 
 def test_throttle():
@@ -138,20 +134,19 @@
     assert call_args.func is not None
 
 
-<<<<<<< HEAD
 def test_file_dump_json(default_conf, mocker):
     file_open = mocker.patch('freqtrade.misc.open', MagicMock())
     json_dump = mocker.patch('json.dump', MagicMock())
     file_dump_json('somefile', [1, 2, 3])
     assert file_open.call_count == 1
     assert json_dump.call_count == 1
-=======
+
+
 def test_parse_timerange_incorrect():
     assert ((None, 'line'), None, -200) == parse_timerange('-200')
     assert (('line', None), 200, None) == parse_timerange('200-')
     with pytest.raises(Exception, match=r'Incorrect syntax.*'):
         parse_timerange('-')
->>>>>>> 5b192d40
 
 
 def test_load_config(default_conf, mocker):
