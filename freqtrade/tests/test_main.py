--- conflicted
+++ resolved
@@ -430,11 +430,7 @@
     assert rpc_mock.call_count == 2
     assert 'Selling [BTC/ETH]' in rpc_mock.call_args_list[-1][0][0]
     assert '0.00001172' in rpc_mock.call_args_list[-1][0][0]
-<<<<<<< HEAD
     assert '(profit: 6.11%, 0.00006126)' in rpc_mock.call_args_list[-1][0][0]
-    assert 'USD' not in rpc_mock.call_args_list[-1][0][0]
-=======
-    assert '(profit: ~6.11%, 0.00006126)' in rpc_mock.call_args_list[-1][0][0]
     assert 'USD' not in rpc_mock.call_args_list[-1][0][0]
 
 
@@ -531,5 +527,4 @@
 
         trade = Trade.query.first()
         trade.update(limit_buy_order)
-        assert handle_trade(trade) is True
->>>>>>> 66ec01f5
+        assert handle_trade(trade) is True