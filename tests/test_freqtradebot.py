--- conflicted
+++ resolved
@@ -1567,21 +1567,6 @@
     caplog.set_level(logging.DEBUG)
     freqtrade = get_patched_freqtradebot(mocker, default_conf)
 
-<<<<<<< HEAD
-    mock_ct = mocker.patch('freqtrade.freqtradebot.FreqtradeBot.create_trade',
-                           MagicMock(return_value=False))
-    n = freqtrade.enter_positions()
-    assert n == 0
-    assert log_has('Found no enter signals for whitelisted currencies. Trying again...', caplog)
-    # create_trade should be called once for every pair in the whitelist.
-    assert mock_ct.call_count == len(default_conf['exchange']['pair_whitelist'])
-
-
-def test_enter_positions_exception(mocker, default_conf, caplog) -> None:
-    freqtrade = get_patched_freqtradebot(mocker, default_conf)
-
-=======
->>>>>>> c46ef637
     mock_ct = mocker.patch(
         'freqtrade.freqtradebot.FreqtradeBot.create_trade',
         MagicMock(
@@ -3140,39 +3125,6 @@
     )
     freqtrade = FreqtradeBot(default_conf)
     patch_get_signal(freqtrade)
-<<<<<<< HEAD
-
-    wallet_update.reset_mock()
-    assert freqtrade._safe_exit_amount(trade.pair, trade.amount) == amount_wallet
-    assert log_has_re(r'.*Falling back to wallet-amount.', caplog)
-    assert wallet_update.call_count == 1
-    caplog.clear()
-    wallet_update.reset_mock()
-    assert freqtrade._safe_exit_amount(trade.pair, amount_wallet) == amount_wallet
-    assert not log_has_re(r'.*Falling back to wallet-amount.', caplog)
-    assert wallet_update.call_count == 1
-
-
-def test__safe_exit_amount_error(default_conf, fee, caplog, mocker):
-    patch_RPCManager(mocker)
-    patch_exchange(mocker)
-    amount = 95.33
-    amount_wallet = 91.29
-    mocker.patch('freqtrade.wallets.Wallets.get_free', MagicMock(return_value=amount_wallet))
-    trade = Trade(
-        pair='LTC/ETH',
-        amount=amount,
-        exchange='binance',
-        open_rate=0.245441,
-        open_order_id="123456",
-        fee_open=fee.return_value,
-        fee_close=fee.return_value,
-    )
-    freqtrade = FreqtradeBot(default_conf)
-    patch_get_signal(freqtrade)
-    with pytest.raises(DependencyException, match=r"Not enough amount to exit."):
-        assert freqtrade._safe_exit_amount(trade.pair, trade.amount)
-=======
     if has_err:
         with pytest.raises(DependencyException, match=r"Not enough amount to sell."):
             assert freqtrade._safe_exit_amount(trade.pair, trade.amount)
@@ -3186,7 +3138,6 @@
         assert freqtrade._safe_exit_amount(trade.pair, amount_wallet) == amount_wallet
         assert not log_has_re(r'.*Falling back to wallet-amount.', caplog)
         assert wallet_update.call_count == 1
->>>>>>> c46ef637
 
 
 def test_locked_pairs(default_conf, ticker, fee, ticker_sell_down, mocker, caplog) -> None:
